--- conflicted
+++ resolved
@@ -19,11 +19,12 @@
 # Create FastAPI app (if not already created in your main.py)
 app = FastAPI(title="NDA Dashboard API", version="1.0.0")
 
-const express = require("express");
-const cors = require("cors");
-const app = express();
-
-<<<<<<< HEAD
+origins = [
+    "https://new-dashboard-u2l9.onrender.com",  # Your frontend URL
+    "http://localhost:5173",  # Local development
+    "http://localhost:3000",  # Alternative local port
+]
+
 # Add CORS middleware
 # app.add_middleware(
 #     CORSMiddleware,
@@ -47,36 +48,8 @@
 from .auth import get_current_user, oauth2_scheme
 from .models import *
 from . import crud
-=======
-const allowedOrigins = [
-  "https://new-dashboard-u2l9.onrender.com",
-  "http://localhost:5173",
-  "http://localhost:3000"
-];
-
-const corsOptions = {
-  origin: function (origin, callback) {
-    if (!origin || allowedOrigins.includes(origin)) {
-      callback(null, true);
-    } else {
-      callback(new Error("Not allowed by CORS"));
-    }
-  },
-  credentials: true,
-  methods: ["GET", "HEAD", "PUT", "PATCH", "POST", "DELETE", "OPTIONS"],
-  allowedHeaders: [
-    "Content-Type",
-    "Authorization",
-    "X-Requested-With",
-    "Origin",
-    "Accept"
-  ],
-  maxAge: 7200
-};
-
-app.use(cors(corsOptions));
->>>>>>> 96c53b2b
-
+
+app.include_router(auth_router, tags=["Authentication"])
 
 
 # Security scheme
